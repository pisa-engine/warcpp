#pragma once

#include <cctype>
#include <iostream>
#include <optional>
#include <string>
#include <string_view>
#include <unordered_map>
#include <variant>

namespace warcpp {

struct Invalid_Version { std::string version; };
struct Invalid_Field { std::string field; };
struct Missing_Mandatory_Fields {};
struct Incomplete_Record {};
using Error = std::variant<Invalid_Version,
                           Invalid_Field,
                           Missing_Mandatory_Fields,
                           Incomplete_Record>;
class Record;
using Result = std::variant<Record, Error>;

namespace detail {

    using Field_Map = std::unordered_map<std::string, std::string>;

    template <class... Ts>
    struct overloaded : Ts... {
        using Ts::operator()...;
    };

    template <class... Ts>
    overloaded(Ts...)->overloaded<Ts...>;

    template <typename StringRange>
    [[nodiscard]] std::pair<StringRange, StringRange> split(StringRange str, char delim)
    {
        auto split_pos = std::find(str.begin(), str.end(), delim);
        auto second_begin = split_pos != str.end() ? std::next(split_pos) : split_pos;
        return {{str.begin(), split_pos}, {second_begin, str.end()}};
    }

    template <typename StringRange>
    [[nodiscard]] std::string trim(StringRange str)
    {
        auto begin = str.begin();
        auto end = str.end();
        begin = std::find_if_not(begin, end, [](char c) { return std::isspace(c); });
        end = std::find_if(begin, end, [](char c) { return std::isspace(c); });
        return StringRange(begin, end);
    }

    [[nodiscard]] auto read_fields(std::istream &in, Field_Map &fields)
        -> std::optional<Invalid_Field>
    {
        std::string line;
        std::getline(in, line);
        while (not line.empty() && line != "\r") {
            auto [name, value] = split(line, ':');
            if (name.empty() || value.empty()) {
                return Invalid_Field{line};
            }
            name = trim(name);
            value = trim(value);
            std::transform(name.begin(), name.end(), name.begin(), [](unsigned char c) {
                return std::tolower(c);
            });
            fields[std::string(name.begin(), name.end())] = std::string(value.begin(), value.end());
            std::getline(in, line);
        }
        return std::nullopt;
    }

    [[nodiscard]] auto read_version(std::istream &in, std::string &version)
        -> std::optional<Invalid_Version>
    {
        std::string_view prefix = "WARC/";
        std::string line{};
        if (not std::getline(in, line)) {
            return Invalid_Version{std::move(line)};
        }
        auto trimmed = trim(line);
        if (trimmed.size() < 6 or std::string_view(&trimmed[0], prefix.size()) != prefix) {
            return Invalid_Version{std::move(line)};
        }
        version = std::string(std::next(trimmed.begin(), prefix.size()), trimmed.end());
        return std::nullopt;
    }

}; // namespace detail

class Record {
   private:
    std::string version_;
    detail::Field_Map fields_;
    std::string content_;

    static std::string const Warc_Type;
    static std::string const Warc_Target_Uri;
    static std::string const Warc_Trec_Id;
    static std::string const Warc_Record_Id;
    static std::string const Content_Length;
    static std::string const Response;

   public:
    Record() = default;
    explicit Record(std::string version) : version_(std::move(version)) {}
    [[nodiscard]] auto type() const -> std::string const & { return fields_.at(Warc_Type); }
    [[nodiscard]] auto has(std::string const &field) const noexcept -> bool
    {
        return fields_.find(field) != fields_.end();
    }
    [[nodiscard]] auto valid() const noexcept -> bool
    {
        return has(Warc_Type) && has(Content_Length);
    }
    [[nodiscard]] auto valid_response() const noexcept -> bool
    {
        return valid() && has(Warc_Target_Uri) && type() == Response && (has(Warc_Trec_Id) || has(Warc_Record_Id));
    }
    [[nodiscard]] auto content_length() const -> std::size_t
    {
        auto &field_value = fields_.at(Content_Length);
        try {
            return std::stoi(field_value);
        } catch (std::invalid_argument &error) {
            std::ostringstream os;
            os << "could not parse content length: " << field_value;
            throw std::runtime_error(os.str());
        }
    }
    [[nodiscard]] auto content() -> std::string && { return std::move(content_); }
    [[nodiscard]] auto content() const -> std::string const & { return content_; }
    [[nodiscard]] auto url() const -> std::string const & { return fields_.at(Warc_Target_Uri); }
    [[nodiscard]] auto url() -> std::string && { return std::move(fields_.at(Warc_Target_Uri)); }
    [[nodiscard]] auto trecid() const -> std::string const & { return fields_.at(Warc_Trec_Id); }
    [[nodiscard]] auto trecid() -> std::string && { return std::move(fields_.at(Warc_Trec_Id)); }
    [[nodiscard]] auto recordid() const -> std::string const & { return fields_.at(Warc_Record_Id); }
    [[nodiscard]] auto recordid() -> std::string && { return std::move(fields_.at(Warc_Record_Id)); }

    [[nodiscard]] auto field(std::string const &name) const -> std::optional<std::string>
    {
        if (auto pos = fields_.find(name); pos != fields_.end()) {
            return pos->second;
        }
        return std::nullopt;
    }

    [[nodiscard]] auto has_trecid() const -> bool {
        return has(Warc_Trec_Id);
    }

<<<<<<< HEAD
    [[nodiscard]] auto has_recordid() const -> bool {
        return has(Warc_Record_Id);
    }


=======
>>>>>>> 7a996b35
    friend auto read_record(std::istream &in) -> Result;
    friend auto read_subsequent_record(std::istream &in) -> Result;
    friend std::ostream &operator<<(std::ostream &os, Record const &record);
};

template <typename R, typename Record_Handler, typename Error_Handler>
auto match(R&& result, Record_Handler &&record_handler, Error_Handler &&error_handler)
{
    if (auto *record = std::get_if<Record>(&result); record != nullptr) {
        if constexpr (std::is_same_v<decltype(record_handler(*record)), void>) {
            record_handler(*record);
        } else {
            return record_handler(*record);
        }
    } else {
        auto *error = std::get_if<Error>(&result);
        if constexpr (std::is_same_v<decltype(error_handler(*error)), void>) {
            error_handler(*error);
        } else {
            return error_handler(*error);
        }
    }
}

template <typename IV_Handler, typename IF_Handler, typename MMF_Handler, typename IR_Handler>
auto match(Error const &error,
           IV_Handler &&iv_handler,
           IF_Handler &&if_handler,
           MMF_Handler &&mmf_handler,
           IR_Handler &&ir_handler)
{
    if (auto *iv = std::get_if<Invalid_Version>(&error); iv != nullptr) {
        if constexpr (std::is_same_v<decltype(iv_handler(*iv)), void>) {
            iv_handler(*iv);
        } else {
            return iv_handler(*iv);
        }
    } else if (auto *ife = std::get_if<Invalid_Field>(&error); ife != nullptr) {
        if constexpr (std::is_same_v<decltype(if_handler(*ife)), void>) {
            if_handler(*ife);
        } else {
            return if_handler(*ife);
        }
    } else if (auto *mmf = std::get_if<Missing_Mandatory_Fields>(&error); mmf != nullptr) {
        if constexpr (std::is_same_v<decltype(mmf_handler(*mmf)), void>) {
            mmf_handler(*mmf);
        } else {
            return mmf_handler(*mmf);
        }
    } else if (auto *ir = std::get_if<Incomplete_Record>(&error); ir != nullptr) {
        if constexpr (std::is_same_v<decltype(ir_handler(*ir)), void>) {
            ir_handler(*ir);
        } else {
            return ir_handler(*ir);
        }
    }
}

constexpr bool holds_record(Result const &result) { return std::holds_alternative<Record>(result); }

std::string const Record::Warc_Type = "warc-type";
std::string const Record::Warc_Target_Uri = "warc-target-uri";
std::string const Record::Warc_Trec_Id = "warc-trec-id";
std::string const Record::Warc_Record_Id = "warc-record-id";
std::string const Record::Content_Length = "content-length";
std::string const Record::Response = "response";

/**
 *
 * 1. parse version, throw otherwise
 * 2. parse header and skip one CRLF
 * 3. read `content-length` bytes to `content`
 * 4. skip two CRLF
 * 5. done
 *
 */
[[nodiscard]] auto read_record(std::istream &in) -> Result
{
    Record record;
    if (auto error = detail::read_version(in, record.version_); error) {
        return Result(*error);
    }
    if (auto error = detail::read_fields(in, record.fields_); error) {
        return Result(*error);
    }
    if (not record.valid()) {
        return Result(Missing_Mandatory_Fields{});
    }
    if (record.content_length() > 0) {
        std::size_t length = record.content_length();
        record.content_.resize(length);
        if (not in.read(&record.content_[0], length)) {
            return Result(Incomplete_Record{});
        }
    }
    while (std::isspace(in.peek())) { in.ignore(1); }
    return Result(record);
}

[[nodiscard]] auto read_subsequent_record(std::istream &in) -> Result
{
    Record record;
    std::optional<Invalid_Version> error;
    while ((error = detail::read_version(in, record.version_))) {
        if (in.eof()) {
            return Result(Invalid_Version{});
        }
    }
    if (auto error = detail::read_fields(in, record.fields_); error) {
        return Result(*error);
    }
    if (not record.valid()) {
        return Result(Missing_Mandatory_Fields{});
    }
    if (record.content_length() > 0) {
        std::size_t length = record.content_length();
        record.content_.resize(length);
        if (not in.read(&record.content_[0], length)) {
            return Result(Incomplete_Record{});
        }
    }
    while (std::isspace(in.peek())) { in.ignore(1); }
    return Result(record);
}

std::ostream &operator<<(std::ostream &os, Record const &record)
{
    os << "Record {";
    os << "\t" << record.version_ << "\n";
    for (auto &&[name, value] : record.fields_) {
        os << "\t" << name << ": " << value << "\n";
    }
    return os << "}";
}

std::ostream &operator<<(std::ostream &os, Error const &error)
{
    match(error,
          [&](Invalid_Version const &err) { os << "Invalid_Version(" << err.version << ")"; },
          [&](Invalid_Field const &err) { os << "Invalid_Field(" << err.field << ")"; },
          [&](Missing_Mandatory_Fields const &) { os << "Missing_Mandatory_Fields"; },
          [&](Incomplete_Record const &) { os << "Incomplete_Record"; });
    return os;
}

std::ostream &operator<<(std::ostream &os, Result const &result)
{
    match(result,
          [&](Record const &record) { os << record; },
          [&](Error const &error) { os << error; });
    return os;
}

} // namespace warcpp<|MERGE_RESOLUTION|>--- conflicted
+++ resolved
@@ -151,14 +151,10 @@
         return has(Warc_Trec_Id);
     }
 
-<<<<<<< HEAD
     [[nodiscard]] auto has_recordid() const -> bool {
         return has(Warc_Record_Id);
     }
 
-
-=======
->>>>>>> 7a996b35
     friend auto read_record(std::istream &in) -> Result;
     friend auto read_subsequent_record(std::istream &in) -> Result;
     friend std::ostream &operator<<(std::ostream &os, Record const &record);
